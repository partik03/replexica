import Z from 'zod';

export const bucketTypes = [
  'android',
  'csv',
  'flutter',
  'html',
  'json',
  'markdown',
  'xcode-strings',
  'xcode-stringsdict',
  'xcode-xcstrings',
  'yaml',
  'yaml-root-key',
  'properties',
  'po',
<<<<<<< HEAD
  'xliff',
=======
  'xml',
  'srt',
>>>>>>> 8b6fa2ec
  'compiler',
] as const;

export const bucketTypeSchema = Z.enum(bucketTypes);<|MERGE_RESOLUTION|>--- conflicted
+++ resolved
@@ -14,12 +14,9 @@
   'yaml-root-key',
   'properties',
   'po',
-<<<<<<< HEAD
   'xliff',
-=======
   'xml',
   'srt',
->>>>>>> 8b6fa2ec
   'compiler',
 ] as const;
 
